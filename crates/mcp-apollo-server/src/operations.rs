use crate::custom_scalar_map::CustomScalarMap;
use crate::errors::{McpError, OperationError};
use crate::graphql;
<<<<<<< HEAD
use crate::schema_tree_shake::SchemaTreeShaker;
use apollo_compiler::ast::{Document, OperationType, Selection};
use apollo_compiler::schema::ExtendedType;
=======
use crate::tree_shake::TreeShaker;
use apollo_compiler::ast::{FragmentDefinition, Selection};
use apollo_compiler::validation::Valid;
>>>>>>> 35147df4
use apollo_compiler::{
    Name, Node, Schema as GraphqlSchema,
    ast::{Definition, OperationDefinition, Type},
    parser::Parser,
};
use mcp_apollo_registry::uplink::persisted_queries::{
    ManifestSource, PersistedQueryManifestPoller,
};
use regex::Regex;
use rmcp::{
    model::Tool,
    schemars::schema::{
        ArrayValidation, InstanceType, Metadata, ObjectValidation, RootSchema, Schema,
        SchemaObject, SingleOrVec, SubschemaValidation,
    },
    serde_json::{self, Value},
};
use serde::Serialize;
use std::path::PathBuf;
use tracing::{info, warn};

/// The source of the operations exposed as MCP tools
pub enum OperationSource {
    /// Static GraphQL document files (no hot reloading)
    Files(Vec<PathBuf>),

    /// Persisted Query manifest (including sources that support hot reloading)
    Manifest(ManifestSource),

    /// No operations provided
    None,
}

#[derive(Clone)]
pub enum OperationPoller {
    /// Static GraphQL document files (no hot reloading)
    Files(Vec<PathBuf>),

    /// Persisted Query manifest (including sources that support hot reloading)
    Manifest(PersistedQueryManifestPoller),

    /// No operations defined
    None,
}

impl OperationPoller {
    pub async fn operations(
        &self,
        schema: &Valid<apollo_compiler::Schema>,
        custom_scalars: Option<&CustomScalarMap>,
    ) -> Result<Vec<Operation>, OperationError> {
        match self {
            OperationPoller::Files(paths) => paths
                .iter()
                .map(|operation| {
                    let operation = std::fs::read_to_string(operation)?;
                    Operation::from_document(&operation, schema, None, custom_scalars)
                })
                .collect::<Result<Vec<Operation>, OperationError>>(),
            OperationPoller::Manifest(manifest_poller) => manifest_poller
                .get_all_operations()
                .into_iter()
                .map(|(pq_id, operation)| {
                    Operation::from_document(&operation, schema, Some(pq_id), custom_scalars)
                })
                .collect::<Result<Vec<Operation>, OperationError>>(),
            OperationPoller::None => Ok(Vec::default()),
        }
        .inspect(|operations| {
            if operations.is_empty() {
                if !matches!(self, OperationPoller::None) {
                    warn!("No operations found");
                }
            } else {
                info!(
                    "Loaded {} operations:\n{}",
                    operations.len(),
                    serde_json::to_string_pretty(&operations)
                        .unwrap_or(String::from("<unable to serialize>"))
                );
            }
        })
    }
}

#[derive(clap::ValueEnum, Clone, Default, Debug, Serialize, PartialEq, Copy)]
pub enum MutationMode {
    /// Don't allow any mutations
    #[default]
    None,
    /// Allow explicit mutations, but don't allow the LLM to build them
    Explicit,
    /// Allow the LLM to build mutations
    All,
}

#[derive(Debug, Clone, Serialize)]
pub struct Operation {
    tool: Tool,
    source_text: String,
    persisted_query_id: Option<String>,
}

impl AsRef<Tool> for Operation {
    fn as_ref(&self) -> &Tool {
        &self.tool
    }
}

impl From<Operation> for Tool {
    fn from(value: Operation) -> Tool {
        value.tool
    }
}

pub fn operation_defs(
    source_text: &str,
    allow_mutations: bool,
    mutation_mode: MutationMode,
) -> Result<(Document, Node<OperationDefinition>, Option<String>), OperationError> {
    let document = Parser::new()
        .parse_ast(source_text, "operation.graphql")
        .map_err(|e| OperationError::GraphQLDocument(Box::new(e)))?;
    let mut last_offset: Option<usize> = Some(0);
    let mut operation_defs = document.definitions.clone().into_iter().filter_map(|def| {
            let description = match def.location() {
                Some(source_span) => {
                    let description = last_offset
                        .map(|start_offset| &source_text[start_offset..source_span.offset()]);
                    last_offset = Some(source_span.end_offset());
                    description
                }
                None => {
                    last_offset = None;
                    None
                }
            };

            match def {
                Definition::OperationDefinition(operation_def) => {
                    Some((operation_def, description))
                }
                Definition::FragmentDefinition(_) => None,
                _ => {
                    eprintln!("Schema definitions were passed in, but only operations and fragments are allowed");
                    None
                }
            }
        });

    let (operation, comments) = match (operation_defs.next(), operation_defs.next()) {
        (None, _) => return Err(OperationError::NoOperations),
        (_, Some(_)) => {
            return Err(OperationError::TooManyOperations(
                2 + operation_defs.count(),
            ));
        }
        (Some(op), None) => op,
    };

    match operation.operation_type {
        OperationType::Subscription => {
            return Err(OperationError::SubscriptionNotAllowed(operation));
        }
        OperationType::Mutation => {
            if !allow_mutations {
                return Err(OperationError::MutationNotAllowed(operation, mutation_mode));
            }
        }
        OperationType::Query => {}
    }

    Ok((document, operation, comments.map(|c| c.to_string())))
}

impl Operation {
    pub fn from_document(
        source_text: &str,
        graphql_schema: &GraphqlSchema,
        persisted_query_id: Option<String>,
        custom_scalar_map: Option<&CustomScalarMap>,
        mutation_mode: MutationMode,
    ) -> Result<Self, OperationError> {
        let (document, operation, comments) = operation_defs(
            source_text,
            mutation_mode != MutationMode::None,
            mutation_mode,
        )?;

        let operation_name = operation
            .name
            .as_ref()
            .ok_or_else(|| {
                OperationError::MissingName(operation.serialize().no_indent().to_string())
            })?
            .to_string();

        let description = Self::tool_description(comments, &document, graphql_schema, &operation);

        let object = serde_json::to_value(get_json_schema(
            &operation,
            graphql_schema,
            custom_scalar_map,
        ))?;
        let Value::Object(schema) = object else {
            return Err(OperationError::Internal(
                "Schemars should have returned an object".to_string(),
            ));
        };

        Ok(Operation {
            tool: Tool::new(operation_name, description, schema),
            source_text: source_text.to_string(),
            persisted_query_id,
        })
    }

    /// Generate a description for an operation based on documentation in the schema
    fn tool_description(
        comments: Option<String>,
        document: &Document,
        graphql_schema: &GraphqlSchema,
        operation_def: &Node<OperationDefinition>,
    ) -> String {
        let comment_description = comments.and_then(|comments| {
            let content = Regex::new(r"(\n|^)\s*#")
                .ok()?
                .replace_all(comments.as_str(), "$1");
            let trimmed = content.trim();

            if trimmed.is_empty() {
                None
            } else {
                Some(trimmed.to_string())
            }
        });

        match comment_description {
            Some(description) => description,
            None => {
                let descriptions = operation_def
                    .selection_set
                    .iter()
                    .filter_map(|selection| {
                        match selection {
                            Selection::Field(field) => {
                                let field_name = field.name.to_string();
                                let operation_type = operation_def.operation_type;
                                if let Some(root_name) =
                                    graphql_schema.root_operation(operation_type)
                                {
                                    // Find the root field referenced by the operation
                                    let root = graphql_schema.get_object(root_name)?;
                                    let field_definition = root
                                        .fields
                                        .iter()
                                        .find(|(name, _)| {
                                            let name = name.to_string();
                                            name == field_name
                                        })
                                        .map(|(_, field_definition)| field_definition.node.clone());

                                    // Add the root field description to the tool description
                                    let field_description = field_definition
                                        .clone()
                                        .and_then(|field| field.description.clone())
                                        .map(|node| node.to_string());

                                    // Add information about the return type
                                    let ty = field_definition.map(|field| field.ty.clone());
                                    let type_description = ty.as_ref().map(Self::type_description);

                                    Some(
                                        vec![field_description, type_description]
                                            .into_iter()
                                            .flatten()
                                            .collect::<Vec<String>>()
                                            .join("\n"),
                                    )
                                } else {
                                    None
                                }
                            }
                            _ => None,
                        }
                    })
                    .collect::<Vec<String>>()
                    .join("\n---\n");

                // Add the tree-shaken types to the end of the tool description
                let mut lines = vec![];
                lines.push(descriptions);

                let mut tree_shaker = SchemaTreeShaker::new(graphql_schema);
                tree_shaker.retain_operation(operation_def, document);
                if let Ok(shaken) = tree_shaker.shaken() {
                    let mut types = shaken
                        .types
                        .iter()
                        .filter(|(_name, extended_type)| {
                            !extended_type.is_built_in()
                                && matches!(
                                    extended_type,
                                    ExtendedType::Object(_)
                                        | ExtendedType::Scalar(_)
                                        | ExtendedType::Enum(_)
                                        | ExtendedType::Interface(_)
                                        | ExtendedType::Union(_)
                                )
                                && graphql_schema
                                    .root_operation(operation_def.operation_type)
                                    .is_none_or(|op_name| extended_type.name() != op_name)
                                && graphql_schema
                                    .root_operation(OperationType::Query)
                                    .is_none_or(|op_name| extended_type.name() != op_name)
                        })
                        .peekable();
                    if types.peek().is_some() {
                        lines.push(String::from("---"));
                    }

                    for ty in types {
                        lines.push(ty.1.serialize().to_string());
                    }
                } else {
                    tracing::error!("failed to shake schema");
                }

                lines.join("\n")
            }
        }
    }

    fn type_description(ty: &Type) -> String {
        let type_name = ty.inner_named_type();
        let mut lines = vec![];
        let optional = if ty.is_non_null() {
            ""
        } else {
            "is optional and "
        };
        let array = if ty.is_list() {
            "is an array of type"
        } else {
            "has type"
        };
        lines.push(format!(
            "The returned value {}{} `{}`",
            optional, array, type_name
        ));

        lines.join("\n")
    }
}

fn get_json_schema(
    operation: &Node<OperationDefinition>,
    graphql_schema: &GraphqlSchema,
    custom_scalar_map: Option<&CustomScalarMap>,
) -> RootSchema {
    let mut obj = ObjectValidation::default();

    operation.variables.iter().for_each(|variable| {
        let variable_name = variable.name.to_string();
        let type_name = variable.ty.inner_named_type();
        let schema = type_to_schema(
            // For the root description, for now we can use the type description.
            description(type_name, graphql_schema),
            variable.ty.as_ref(),
            graphql_schema,
            custom_scalar_map,
        );
        obj.properties.insert(variable_name.clone(), schema);
        if variable.ty.is_non_null() {
            obj.required.insert(variable_name);
        }
    });

    RootSchema {
        schema: SchemaObject {
            instance_type: Some(SingleOrVec::Single(Box::new(InstanceType::Object))),
            object: Some(Box::new(obj)),
            ..Default::default()
        },
        ..Default::default()
    }
}

fn schema_factory(
    description: Option<String>,
    instance_type: Option<InstanceType>,
    object_validation: Option<ObjectValidation>,
    array_validation: Option<ArrayValidation>,
    subschema_validation: Option<SubschemaValidation>,
    enum_values: Option<Vec<Value>>,
) -> Schema {
    Schema::Object(SchemaObject {
        instance_type: instance_type
            .map(|instance_type| SingleOrVec::Single(Box::new(instance_type))),
        object: object_validation.map(Box::new),
        array: array_validation.map(Box::new),
        subschemas: subschema_validation.map(Box::new),
        enum_values,
        metadata: Some(Box::new(Metadata {
            description,
            ..Default::default()
        })),
        ..Default::default()
    })
}
fn description(name: &Name, graphql_schema: &GraphqlSchema) -> Option<String> {
    if let Some(input_object) = graphql_schema.get_input_object(name) {
        input_object.description.as_ref().map(|d| d.to_string())
    } else if let Some(scalar) = graphql_schema.get_scalar(name) {
        scalar.description.as_ref().map(|d| d.to_string())
    } else if let Some(enum_type) = graphql_schema.get_enum(name) {
        let values = enum_type
            .values
            .iter()
            .map(|(name, value)| {
                format!(
                    "{}: {}",
                    name,
                    value
                        .description
                        .as_ref()
                        .map(|d| d.to_string())
                        .unwrap_or_default()
                )
            })
            .collect::<Vec<_>>()
            .join("\n");
        Some(format!(
            "{}\n\nValues:\n{}",
            enum_type
                .description
                .as_ref()
                .map(|d| d.to_string())
                .unwrap_or_default(),
            values
        ))
    } else {
        None
    }
}
fn type_to_schema(
    description: Option<String>,
    variable_type: &Type,
    graphql_schema: &GraphqlSchema,
    custom_scalar_map: Option<&CustomScalarMap>,
) -> Schema {
    match variable_type {
        Type::NonNullNamed(named) | Type::Named(named) => match named.as_str() {
            "String" | "ID" => schema_factory(
                description,
                Some(InstanceType::String),
                None,
                None,
                None,
                None,
            ),
            "Int" | "Float" => schema_factory(
                description,
                Some(InstanceType::Number),
                None,
                None,
                None,
                None,
            ),
            "Boolean" => schema_factory(
                description,
                Some(InstanceType::Boolean),
                None,
                None,
                None,
                None,
            ),
            _ => {
                if let Some(input_type) = graphql_schema.get_input_object(named) {
                    let mut obj = ObjectValidation::default();

                    input_type.fields.iter().for_each(|(name, field)| {
                        let description = field.description.as_ref().map(|n| n.to_string());
                        obj.properties.insert(
                            name.to_string(),
                            type_to_schema(
                                description,
                                field.ty.as_ref(),
                                graphql_schema,
                                custom_scalar_map,
                            ),
                        );

                        if field.is_required() {
                            obj.required.insert(name.to_string());
                        }
                    });

                    schema_factory(
                        description,
                        Some(InstanceType::Object),
                        Some(obj),
                        None,
                        None,
                        None,
                    )
                } else if graphql_schema.get_scalar(named).is_some() {
                    if let Some(custom_scalar_map) = custom_scalar_map {
                        if let Some(custom_scalar_schema_object) =
                            custom_scalar_map.get(named.as_str())
                        {
                            let mut custom_schema = custom_scalar_schema_object.clone();
                            let mut meta = *custom_schema.metadata.unwrap_or_default();
                            // If description isn't included in custom schema, inject the one from the schema
                            if meta.description.is_none() {
                                meta.description = description;
                            }
                            custom_schema.metadata = Some(Box::new(meta));
                            Schema::Object(custom_schema)
                        } else {
                            warn!(name=?named, "custom scalar missing from custom_scalar_map");
                            schema_factory(description, None, None, None, None, None)
                        }
                    } else {
                        warn!(name=?named, "custom scalars aren't currently supported without a custom_scalar_map");
                        schema_factory(None, None, None, None, None, None)
                    }
                } else if let Some(enum_type) = graphql_schema.get_enum(named) {
                    schema_factory(
                        description,
                        Some(InstanceType::String),
                        None,
                        None,
                        None,
                        Some(
                            enum_type
                                .values
                                .iter()
                                .map(|(_name, value)| serde_json::json!(value.value))
                                .collect(),
                        ),
                    )
                } else {
                    warn!(name=?named, "Type not found in schema");
                    schema_factory(None, None, None, None, None, None)
                }
            }
        },
        Type::NonNullList(list_type) | Type::List(list_type) => {
            let inner_type_schema =
                type_to_schema(description, list_type, graphql_schema, custom_scalar_map);
            schema_factory(
                None,
                Some(InstanceType::Array),
                None,
                list_type.is_non_null().then(|| ArrayValidation {
                    items: Some(SingleOrVec::Single(Box::new(inner_type_schema.clone()))),
                    ..Default::default()
                }),
                (!list_type.is_non_null()).then(|| SubschemaValidation {
                    one_of: Some(vec![
                        inner_type_schema,
                        Schema::Object(SchemaObject {
                            instance_type: Some(SingleOrVec::Single(Box::new(InstanceType::Null))),
                            ..Default::default()
                        }),
                    ]),
                    ..Default::default()
                }),
                None,
            )
        }
    }
}

impl graphql::Executable for Operation {
    fn persisted_query_id(&self) -> Option<String> {
        self.persisted_query_id.clone()
    }

    fn operation(&self, _input: Value) -> Result<String, McpError> {
        Ok(self.source_text.clone())
    }

    fn variables(&self, input: Value) -> Result<Value, McpError> {
        Ok(input)
    }
}

#[cfg(test)]
mod tests {
    use std::{str::FromStr, sync::LazyLock};

    use apollo_compiler::{Schema, ast::Document, parser::Parser, validation::Valid};
    use rmcp::{model::Tool, serde_json};

    use crate::{
        custom_scalar_map::CustomScalarMap,
        errors::OperationError,
        operations::{MutationMode, Operation},
    };

    // Example schema for tests
    static DOCUMENT: LazyLock<Document> = LazyLock::new(|| {
        Parser::new()
            .parse_ast(
                r#"
                type Query { id: String }
                type Mutation { id: String }

                """
                RealCustomScalar exists
                """
                scalar RealCustomScalar
                input RealInputObject {
                    """
                    optional is a input field that is optional
                    """
                    optional: String

                    """
                    required is a input field that is required
                    """
                    required: String!
                }

                """
                the description for the enum
                """
                enum RealEnum {
                    """
                    ENUM_VALUE_1 is a value
                    """
                    ENUM_VALUE_1

                    """
                    ENUM_VALUE_2 is a value
                    """
                    ENUM_VALUE_2
                }
            "#,
                "operation.graphql",
            )
            .expect("schema should parse")
    });

    static SCHEMA: LazyLock<Valid<Schema>> = LazyLock::new(|| {
        DOCUMENT
            .to_schema_validate()
            .expect("schema should be valid")
    });

    #[test]
    fn subscriptions() {
        let error = Operation::from_document(
            "subscription SubscriptionName { id }",
            &SCHEMA,
            None,
            None,
            MutationMode::None,
        )
        .err()
        .unwrap();

        if let OperationError::SubscriptionNotAllowed(_) = error {
        } else {
            unreachable!()
        }
    }

    #[test]
    fn mutation_mode_none() {
        let error = Operation::from_document(
            "mutation MutationName { id }",
            &SCHEMA,
            None,
            None,
            MutationMode::None,
        )
        .err()
        .unwrap();

        if let OperationError::MutationNotAllowed(_, _) = error {
        } else {
            unreachable!()
        }
    }

    #[test]
    fn mutation_mode_explicit() {
        let operation = Operation::from_document(
            "mutation MutationName { id }",
            &SCHEMA,
            None,
            None,
            MutationMode::Explicit,
        )
        .unwrap();

        insta::assert_debug_snapshot!(operation, @r###"
            Operation {
                tool: Tool {
                    name: "MutationName",
                    description: "The returned value is optional and has type `String`",
                    input_schema: {
                        "type": String("object"),
                    },
                },
                source_text: "mutation MutationName { id }",
                persisted_query_id: None,
            }
        "###);
    }

    #[test]
    fn mutation_mode_all() {
        let operation = Operation::from_document(
            "mutation MutationName { id }",
            &SCHEMA,
            None,
            None,
            MutationMode::All,
        )
        .unwrap();

        insta::assert_debug_snapshot!(operation, @r###"
            Operation {
                tool: Tool {
                    name: "MutationName",
                    description: "The returned value is optional and has type `String`",
                    input_schema: {
                        "type": String("object"),
                    },
                },
                source_text: "mutation MutationName { id }",
                persisted_query_id: None,
            }
        "###);
    }

    #[test]
    fn no_variables() {
        let operation = Operation::from_document(
            "query QueryName { id }",
            &SCHEMA,
            None,
            None,
            MutationMode::None,
        )
        .unwrap();
        let tool = Tool::from(operation);

        insta::assert_debug_snapshot!(tool, @r###"
        Tool {
            name: "QueryName",
            description: "The returned value is optional and has type `String`",
            input_schema: {
                "type": String("object"),
            },
        }
        "###);
        insta::assert_snapshot!(serde_json::to_string_pretty(&serde_json::json!(tool.input_schema)).unwrap(), @r###"
        {
          "type": "object"
        }
        "###);
    }

    #[test]
    fn nullable_named_type() {
        let operation = Operation::from_document(
            "query QueryName($id: ID) { id }",
            &SCHEMA,
            None,
            None,
            MutationMode::None,
        )
        .unwrap();
        let tool = Tool::from(operation);

        insta::assert_debug_snapshot!(tool, @r###"
        Tool {
            name: "QueryName",
            description: "The returned value is optional and has type `String`",
            input_schema: {
                "type": String("object"),
                "properties": Object {
                    "id": Object {
                        "type": String("string"),
                    },
                },
            },
        }
        "###);
        insta::assert_snapshot!(serde_json::to_string_pretty(&serde_json::json!(tool.input_schema)).unwrap(), @r###"
        {
          "type": "object",
          "properties": {
            "id": {
              "type": "string"
            }
          }
        }
        "###);
    }

    #[test]
    fn non_nullable_named_type() {
        let operation = Operation::from_document(
            "query QueryName($id: ID!) { id }",
            &SCHEMA,
            None,
            None,
            MutationMode::None,
        )
        .unwrap();
        let tool = Tool::from(operation);

        insta::assert_debug_snapshot!(tool, @r###"
        Tool {
            name: "QueryName",
            description: "The returned value is optional and has type `String`",
            input_schema: {
                "type": String("object"),
                "required": Array [
                    String("id"),
                ],
                "properties": Object {
                    "id": Object {
                        "type": String("string"),
                    },
                },
            },
        }
        "###);
        insta::assert_snapshot!(serde_json::to_string_pretty(&serde_json::json!(tool.input_schema)).unwrap(), @r###"
        {
          "type": "object",
          "required": [
            "id"
          ],
          "properties": {
            "id": {
              "type": "string"
            }
          }
        }
        "###);
    }

    #[test]
    fn non_nullable_list_of_nullable_named_type() {
        let operation = Operation::from_document(
            "query QueryName($id: [ID]!) { id }",
            &SCHEMA,
            None,
            None,
            MutationMode::None,
        )
        .unwrap();
        let tool = Tool::from(operation);

        insta::assert_debug_snapshot!(tool, @r###"
        Tool {
            name: "QueryName",
            description: "The returned value is optional and has type `String`",
            input_schema: {
                "type": String("object"),
                "required": Array [
                    String("id"),
                ],
                "properties": Object {
                    "id": Object {
                        "type": String("array"),
                        "oneOf": Array [
                            Object {
                                "type": String("string"),
                            },
                            Object {
                                "type": String("null"),
                            },
                        ],
                    },
                },
            },
        }
        "###);
        insta::assert_snapshot!(serde_json::to_string_pretty(&serde_json::json!(tool.input_schema)).unwrap(), @r###"
        {
          "type": "object",
          "required": [
            "id"
          ],
          "properties": {
            "id": {
              "type": "array",
              "oneOf": [
                {
                  "type": "string"
                },
                {
                  "type": "null"
                }
              ]
            }
          }
        }
        "###);
    }

    #[test]
    fn non_nullable_list_of_non_nullable_named_type() {
        let operation = Operation::from_document(
            "query QueryName($id: [ID!]!) { id }",
            &SCHEMA,
            None,
            None,
            MutationMode::None,
        )
        .unwrap();
        let tool = Tool::from(operation);

        insta::assert_debug_snapshot!(tool, @r###"
        Tool {
            name: "QueryName",
            description: "The returned value is optional and has type `String`",
            input_schema: {
                "type": String("object"),
                "required": Array [
                    String("id"),
                ],
                "properties": Object {
                    "id": Object {
                        "type": String("array"),
                        "items": Object {
                            "type": String("string"),
                        },
                    },
                },
            },
        }
        "###);
        insta::assert_snapshot!(serde_json::to_string_pretty(&serde_json::json!(tool.input_schema)).unwrap(), @r###"
        {
          "type": "object",
          "required": [
            "id"
          ],
          "properties": {
            "id": {
              "type": "array",
              "items": {
                "type": "string"
              }
            }
          }
        }
        "###);
    }

    #[test]
    fn nullable_list_of_nullable_named_type() {
        let operation = Operation::from_document(
            "query QueryName($id: [ID]) { id }",
            &SCHEMA,
            None,
            None,
            MutationMode::None,
        )
        .unwrap();
        let tool = Tool::from(operation);

        insta::assert_debug_snapshot!(tool, @r###"
        Tool {
            name: "QueryName",
            description: "The returned value is optional and has type `String`",
            input_schema: {
                "type": String("object"),
                "properties": Object {
                    "id": Object {
                        "type": String("array"),
                        "oneOf": Array [
                            Object {
                                "type": String("string"),
                            },
                            Object {
                                "type": String("null"),
                            },
                        ],
                    },
                },
            },
        }
        "###);
        insta::assert_snapshot!(serde_json::to_string_pretty(&serde_json::json!(tool.input_schema)).unwrap(), @r###"
        {
          "type": "object",
          "properties": {
            "id": {
              "type": "array",
              "oneOf": [
                {
                  "type": "string"
                },
                {
                  "type": "null"
                }
              ]
            }
          }
        }
        "###);
    }

    #[test]
    fn nullable_list_of_non_nullable_named_type() {
        let operation = Operation::from_document(
            "query QueryName($id: [ID!]) { id }",
            &SCHEMA,
            None,
            None,
            MutationMode::None,
        )
        .unwrap();
        let tool = Tool::from(operation);

        insta::assert_debug_snapshot!(tool, @r###"
        Tool {
            name: "QueryName",
            description: "The returned value is optional and has type `String`",
            input_schema: {
                "type": String("object"),
                "properties": Object {
                    "id": Object {
                        "type": String("array"),
                        "items": Object {
                            "type": String("string"),
                        },
                    },
                },
            },
        }
        "###);
        insta::assert_snapshot!(serde_json::to_string_pretty(&serde_json::json!(tool.input_schema)).unwrap(), @r###"
        {
          "type": "object",
          "properties": {
            "id": {
              "type": "array",
              "items": {
                "type": "string"
              }
            }
          }
        }
        "###);
    }

    #[test]
    fn nullable_list_of_nullable_lists_of_nullable_named_types() {
        let operation = Operation::from_document(
            "query QueryName($id: [[ID]]) { id }",
            &SCHEMA,
            None,
            None,
            MutationMode::None,
        )
        .unwrap();
        let tool = Tool::from(operation);

        insta::assert_debug_snapshot!(tool, @r###"
        Tool {
            name: "QueryName",
            description: "The returned value is optional and has type `String`",
            input_schema: {
                "type": String("object"),
                "properties": Object {
                    "id": Object {
                        "type": String("array"),
                        "oneOf": Array [
                            Object {
                                "type": String("array"),
                                "oneOf": Array [
                                    Object {
                                        "type": String("string"),
                                    },
                                    Object {
                                        "type": String("null"),
                                    },
                                ],
                            },
                            Object {
                                "type": String("null"),
                            },
                        ],
                    },
                },
            },
        }
        "###);
        insta::assert_snapshot!(serde_json::to_string_pretty(&serde_json::json!(tool.input_schema)).unwrap(), @r###"
        {
          "type": "object",
          "properties": {
            "id": {
              "type": "array",
              "oneOf": [
                {
                  "type": "array",
                  "oneOf": [
                    {
                      "type": "string"
                    },
                    {
                      "type": "null"
                    }
                  ]
                },
                {
                  "type": "null"
                }
              ]
            }
          }
        }
        "###);
    }

    #[test]
    fn nullable_input_object() {
        let operation = Operation::from_document(
            "query QueryName($id: RealInputObject) { id }",
            &SCHEMA,
            None,
            None,
            MutationMode::None,
        )
        .unwrap();
        let tool = Tool::from(operation);

        insta::assert_debug_snapshot!(tool, @r###"
        Tool {
            name: "QueryName",
            description: "The returned value is optional and has type `String`",
            input_schema: {
                "type": String("object"),
                "properties": Object {
                    "id": Object {
                        "type": String("object"),
                        "required": Array [
                            String("required"),
                        ],
                        "properties": Object {
                            "optional": Object {
                                "description": String("optional is a input field that is optional"),
                                "type": String("string"),
                            },
                            "required": Object {
                                "description": String("required is a input field that is required"),
                                "type": String("string"),
                            },
                        },
                    },
                },
            },
        }
        "###);
        insta::assert_snapshot!(serde_json::to_string_pretty(&serde_json::json!(tool.input_schema)).unwrap(), @r###"
        {
          "type": "object",
          "properties": {
            "id": {
              "type": "object",
              "required": [
                "required"
              ],
              "properties": {
                "optional": {
                  "description": "optional is a input field that is optional",
                  "type": "string"
                },
                "required": {
                  "description": "required is a input field that is required",
                  "type": "string"
                }
              }
            }
          }
        }
        "###);
    }

    #[test]
    fn non_nullable_enum() {
        let operation = Operation::from_document(
            "query QueryName($id: RealEnum!) { id }",
            &SCHEMA,
            None,
            None,
            MutationMode::None,
        )
        .unwrap();
        let tool = Tool::from(operation);

        insta::assert_debug_snapshot!(tool, @r###"
        Tool {
            name: "QueryName",
            description: "The returned value is optional and has type `String`",
            input_schema: {
                "type": String("object"),
                "required": Array [
                    String("id"),
                ],
                "properties": Object {
                    "id": Object {
                        "description": String("the description for the enum\n\nValues:\nENUM_VALUE_1: ENUM_VALUE_1 is a value\nENUM_VALUE_2: ENUM_VALUE_2 is a value"),
                        "type": String("string"),
                        "enum": Array [
                            String("ENUM_VALUE_1"),
                            String("ENUM_VALUE_2"),
                        ],
                    },
                },
            },
        }
        "###);
        insta::assert_snapshot!(serde_json::to_string_pretty(&serde_json::json!(tool.input_schema)).unwrap(), @r###"
        {
          "type": "object",
          "required": [
            "id"
          ],
          "properties": {
            "id": {
              "description": "the description for the enum\n\nValues:\nENUM_VALUE_1: ENUM_VALUE_1 is a value\nENUM_VALUE_2: ENUM_VALUE_2 is a value",
              "type": "string",
              "enum": [
                "ENUM_VALUE_1",
                "ENUM_VALUE_2"
              ]
            }
          }
        }
        "###);
    }

    #[test]
    fn multiple_operations_should_error() {
        let operation = Operation::from_document(
            "query QueryName { id } query QueryName { id }",
            &SCHEMA,
            None,
            None,
            MutationMode::None,
        );
        insta::assert_debug_snapshot!(operation, @r###"
        Err(
            TooManyOperations(
                2,
            ),
        )
        "###);
    }

    #[test]
    fn unnamed_operations_should_error() {
        let operation =
            Operation::from_document("query { id }", &SCHEMA, None, None, MutationMode::None);
        insta::assert_debug_snapshot!(operation, @r###"
        Err(
            MissingName(
                "{ id }",
            ),
        )
        "###);
    }

    #[test]
    fn no_operations_should_error() {
        let operation = Operation::from_document(
            "fragment Test on Query { id }",
            &SCHEMA,
            None,
            None,
            MutationMode::None,
        );
        insta::assert_debug_snapshot!(operation, @r###"
        Err(
            NoOperations,
        )
        "###);
    }

    #[test]
    fn schema_should_error() {
        let operation = Operation::from_document(
            "type Query { id: String }",
            &SCHEMA,
            None,
            None,
            MutationMode::None,
        );
        insta::assert_debug_snapshot!(operation, @r###"
        Err(
            NoOperations,
        )
        "###);
    }

    #[test]
    fn unknown_type_should_be_any() {
        // TODO: should this test that the warning was logged?
        let operation = Operation::from_document(
            "query QueryName($id: FakeType) { id }",
            &SCHEMA,
            None,
            None,
            MutationMode::None,
        )
        .unwrap();
        let tool = Tool::from(operation);

        insta::assert_debug_snapshot!(tool, @r###"
        Tool {
            name: "QueryName",
            description: "The returned value is optional and has type `String`",
            input_schema: {
                "type": String("object"),
                "properties": Object {
                    "id": Object {},
                },
            },
        }
        "###);
    }

    #[test]
    fn custom_scalar_without_map_should_be_any() {
        // TODO: should this test that the warning was logged?
        let operation = Operation::from_document(
            "query QueryName($id: RealCustomScalar) { id }",
            &SCHEMA,
            None,
            None,
            MutationMode::None,
        )
        .unwrap();
        let tool = Tool::from(operation);

        insta::assert_debug_snapshot!(tool, @r###"
        Tool {
            name: "QueryName",
            description: "The returned value is optional and has type `String`",
            input_schema: {
                "type": String("object"),
                "properties": Object {
                    "id": Object {},
                },
            },
        }
        "###);
    }

    #[test]
    fn custom_scalar_with_map_but_not_found_should_error() {
        // TODO: should this test that the warning was logged?
        let operation = Operation::from_document(
            "query QueryName($id: RealCustomScalar) { id }",
            &SCHEMA,
            None,
            Some(&CustomScalarMap::from_str("{}").unwrap()),
            MutationMode::None,
        )
        .unwrap();
        let tool = Tool::from(operation);

        insta::assert_debug_snapshot!(tool, @r###"
        Tool {
            name: "QueryName",
            description: "The returned value is optional and has type `String`",
            input_schema: {
                "type": String("object"),
                "properties": Object {
                    "id": Object {
                        "description": String("RealCustomScalar exists"),
                    },
                },
            },
        }
        "###);
    }

    #[test]
    fn custom_scalar_with_map() {
        let custom_scalar_map =
            CustomScalarMap::from_str("{ \"RealCustomScalar\": { \"type\": \"string\" }}");

        let operation = Operation::from_document(
            "query QueryName($id: RealCustomScalar) { id }",
            &SCHEMA,
            None,
            custom_scalar_map.ok().as_ref(),
            MutationMode::None,
        )
        .unwrap();
        let tool = Tool::from(operation);

        insta::assert_debug_snapshot!(tool, @r###"
        Tool {
            name: "QueryName",
            description: "The returned value is optional and has type `String`",
            input_schema: {
                "type": String("object"),
                "properties": Object {
                    "id": Object {
                        "description": String("RealCustomScalar exists"),
                        "type": String("string"),
                    },
                },
            },
        }
        "###);
        insta::assert_snapshot!(serde_json::to_string_pretty(&serde_json::json!(tool.input_schema)).unwrap(), @r###"
        {
          "type": "object",
          "properties": {
            "id": {
              "description": "RealCustomScalar exists",
              "type": "string"
            }
          }
        }
        "###);
    }

    #[test]
    fn test_tool_description() {
        const SCHEMA: &str = r#"
        type Query {
          """
          Get a list of A
          """
          a(input: String!): [A]!

          """
          Get a B
          """
          b: B

          """
          Get a Z
          """
          z: Z
        }

        """
        A
        """
        type A {
          c: String
          d: D
        }

        """
        B
        """
        type B {
          d: D
          u: U
        }

        """
        D
        """
        type D {
          e: E
          f: String
          g: String
        }

        """
        E
        """
        enum E {
          """
          one
          """
          ONE
          """
          two
          """
          TWO
        }

        """
        F
        """
        scalar F

        """
        U
        """
        union U = M | W

        """
        M
        """
        type M {
          m: Int
        }

        """
        W
        """
        type W {
          w: Int
        }

        """
        Z
        """
        type Z {
          z: Int
          zz: Int
          zzz: Int
        }
        "#;

        let document = Parser::new().parse_ast(SCHEMA, "schema.graphql").unwrap();
        let schema = document.to_schema().unwrap();

        let operation = Operation::from_document(
            r###"
            query GetABZ($state: String!) {
              a(input: $input) {
                d {
                  e
                }
              }
              b {
                d {
                  ...JustF
                }
                u {
                  ... on M {
                    m
                  }
                  ... on W {
                    w
                  }
                }
              }
              z {
                ...JustZZZ
              }
            }

            fragment JustF on D {
              f
            }

            fragment JustZZZ on Z {
              zzz
            }
            "###,
            &schema,
            None,
            None,
            MutationMode::None,
        )
        .unwrap();

        insta::assert_snapshot!(
            operation.tool.description.as_ref(),
            @r###"
        Get a list of A
        The returned value is an array of type `A`
        ---
        Get a B
        The returned value is optional and has type `B`
        ---
        Get a Z
        The returned value is optional and has type `Z`
        ---
        """A"""
        type A {
          d: D
        }

        """B"""
        type B {
          d: D
          u: U
        }

        """D"""
        type D {
          e: E
          f: String
        }

        """E"""
        enum E {
          """one"""
          ONE
          """two"""
          TWO
        }

        """U"""
        union U = M | W

        """M"""
        type M {
          m: Int
        }

        """W"""
        type W {
          w: Int
        }

        """Z"""
        type Z {
          zzz: Int
        }
        "###
        );
    }

    #[test]
    fn tool_comment_description() {
        let operation = Operation::from_document(
            r###"
            # Overridden tool #description
            query GetABZ($state: String!) {
              b {
                d {
                  f
                }
              }
            }
            "###,
            &SCHEMA,
            None,
            None,
            MutationMode::None,
        )
        .unwrap();

        insta::assert_snapshot!(
            operation.tool.description.as_ref(),
            @r###"Overridden tool #description"###
        );
    }

    #[test]
    fn tool_empty_comment_description() {
        let operation = Operation::from_document(
            r###"
            #

            #
            query GetABZ($state: String!) {
              id
            }
            "###,
            &SCHEMA,
            None,
            None,
            MutationMode::None,
        )
        .unwrap();

        insta::assert_snapshot!(
            operation.tool.description.as_ref(),
            @r###"The returned value is optional and has type `String`"###
        );
    }
}<|MERGE_RESOLUTION|>--- conflicted
+++ resolved
@@ -1,15 +1,10 @@
 use crate::custom_scalar_map::CustomScalarMap;
 use crate::errors::{McpError, OperationError};
 use crate::graphql;
-<<<<<<< HEAD
 use crate::schema_tree_shake::SchemaTreeShaker;
 use apollo_compiler::ast::{Document, OperationType, Selection};
 use apollo_compiler::schema::ExtendedType;
-=======
-use crate::tree_shake::TreeShaker;
-use apollo_compiler::ast::{FragmentDefinition, Selection};
 use apollo_compiler::validation::Valid;
->>>>>>> 35147df4
 use apollo_compiler::{
     Name, Node, Schema as GraphqlSchema,
     ast::{Definition, OperationDefinition, Type},
@@ -60,20 +55,33 @@
         &self,
         schema: &Valid<apollo_compiler::Schema>,
         custom_scalars: Option<&CustomScalarMap>,
+        mutation_mode: MutationMode,
     ) -> Result<Vec<Operation>, OperationError> {
         match self {
             OperationPoller::Files(paths) => paths
                 .iter()
                 .map(|operation| {
                     let operation = std::fs::read_to_string(operation)?;
-                    Operation::from_document(&operation, schema, None, custom_scalars)
+                    Operation::from_document(
+                        &operation,
+                        schema,
+                        None,
+                        custom_scalars,
+                        mutation_mode,
+                    )
                 })
                 .collect::<Result<Vec<Operation>, OperationError>>(),
             OperationPoller::Manifest(manifest_poller) => manifest_poller
                 .get_all_operations()
                 .into_iter()
                 .map(|(pq_id, operation)| {
-                    Operation::from_document(&operation, schema, Some(pq_id), custom_scalars)
+                    Operation::from_document(
+                        &operation,
+                        schema,
+                        Some(pq_id),
+                        custom_scalars,
+                        mutation_mode,
+                    )
                 })
                 .collect::<Result<Vec<Operation>, OperationError>>(),
             OperationPoller::None => Ok(Vec::default()),
